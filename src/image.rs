--- conflicted
+++ resolved
@@ -1,8 +1,5 @@
-<<<<<<< HEAD
+use std::error::Error;
 use std::ops::{Deref, DerefMut};
-=======
-use std::error::Error;
->>>>>>> f7b5aedd
 use std::fmt;
 use std::io;
 use std::mem;
@@ -499,55 +496,38 @@
     }
 
     /// Returns a subimage that is a view into this image.
-<<<<<<< HEAD
     fn sub_image(&mut self, x: u32, y: u32, width: u32, height: u32)
     -> SubImage<&mut Self>
-    where Self: 'static, <Self::Pixel as Pixel>::Subpixel: 'static,
-    Self::Pixel: 'static {
+    where 
+		Self: 'static, 
+		<Self::Pixel as Pixel>::Subpixel: 'static,
+    	Self::Pixel: 'static 
+	{
         SubImage::new(self, x, y, width, height)
     }
 
     /// Returns an subimage that is an immutable view into this image.
     fn view(&self, x: u32, y: u32, width: u32, height: u32)
     -> SubImage<&Self>
-    where Self: 'static, <Self::Pixel as Pixel>::Subpixel: 'static,
-    Self::Pixel: 'static {
-=======
-    fn sub_image(&mut self, x: u32, y: u32, width: u32, height: u32) -> SubImage<Self>
-    where
-        Self: 'static,
-        <Self::Pixel as Pixel>::Subpixel: 'static,
-        Self::Pixel: 'static,
-    {
->>>>>>> f7b5aedd
+    where 
+		Self: 'static,
+		<Self::Pixel as Pixel>::Subpixel: 'static,
+    	Self::Pixel: 'static 
+	{
         SubImage::new(self, x, y, width, height)
     }
 }
 
 /// A View into another image
-<<<<<<< HEAD
 pub struct SubImage <I> {
     image:   I,
-=======
-pub struct SubImage<'a, I: 'a> {
-    image: &'a mut I,
->>>>>>> f7b5aedd
     xoffset: u32,
     yoffset: u32,
     xstride: u32,
     ystride: u32,
 }
 
-<<<<<<< HEAD
 impl<I> SubImage<I> {
-=======
-// TODO: Do we really need the 'static bound on `I`? Can we avoid it?
-impl<'a, I: GenericImage + 'static> SubImage<'a, I>
-where
-    I::Pixel: 'static,
-    <I::Pixel as Pixel>::Subpixel: 'static,
-{
->>>>>>> f7b5aedd
     /// Construct a new subimage
     pub fn new(image: I, x: u32, y: u32, width: u32, height: u32) -> SubImage<I> {
         SubImage {
@@ -593,24 +573,13 @@
 }
 
 #[allow(deprecated)]
-<<<<<<< HEAD
 // TODO: Is the 'static bound on `I::Pixel` really required? Can we avoid it?
 impl<I> GenericImage for SubImage<I>
-    where
-        I: DerefMut,
-        I::Target: GenericImage + 'static
+where
+	I: DerefMut,
+	I::Target: GenericImage + 'static
 {
-
     type Pixel = <I::Target as GenericImage>::Pixel;
-=======
-// TODO: Is the 'static bound on `I` really required? Can we avoid it?
-impl<'a, I: GenericImage + 'static> GenericImage for SubImage<'a, I>
-where
-    I::Pixel: 'static,
-    <I::Pixel as Pixel>::Subpixel: 'static,
-{
-    type Pixel = I::Pixel;
->>>>>>> f7b5aedd
 
     fn dimensions(&self) -> (u32, u32) {
         (self.xstride, self.ystride)
@@ -624,25 +593,15 @@
         self.image.get_pixel(x + self.xoffset, y + self.yoffset)
     }
 
-<<<<<<< HEAD
     fn put_pixel(&mut self, x: u32, y: u32, pixel: Self::Pixel) {
-        self.image.put_pixel(x + self.xoffset, y + self.yoffset, pixel)
+        self.image
+			.put_pixel(x + self.xoffset, y + self.yoffset, pixel)
     }
 
     /// DEPRECATED: This method will be removed. Blend the pixel directly instead.
     fn blend_pixel(&mut self, x: u32, y: u32, pixel: Self::Pixel) {
-        self.image.blend_pixel(x + self.xoffset, y + self.yoffset, pixel)
-=======
-    fn put_pixel(&mut self, x: u32, y: u32, pixel: I::Pixel) {
         self.image
-            .put_pixel(x + self.xoffset, y + self.yoffset, pixel)
-    }
-
-    /// DEPRECATED: This method will be removed. Blend the pixel directly instead.
-    fn blend_pixel(&mut self, x: u32, y: u32, pixel: I::Pixel) {
-        self.image
-            .blend_pixel(x + self.xoffset, y + self.yoffset, pixel)
->>>>>>> f7b5aedd
+			.blend_pixel(x + self.xoffset, y + self.yoffset, pixel)
     }
 
     fn get_pixel_mut(&mut self, x: u32, y: u32) -> &mut Self::Pixel {
