--- conflicted
+++ resolved
@@ -80,7 +80,6 @@
 
         // write image data
         match c {
-<<<<<<< HEAD
             color::ColorType::Rgb8 => {
                 self.encode_rgb(image, width, height, row_pad_size, 3)?
             }
@@ -91,12 +90,6 @@
                 self.encode_gray(image, width, height, row_pad_size, 1)?
             }
             color::ColorType::La8 => {
-=======
-            color::ColorType::RGB(8) => self.encode_rgb(image, width, height, row_pad_size, 3)?,
-            color::ColorType::RGBA(8) => self.encode_rgba(image, width, height, row_pad_size, 4)?,
-            color::ColorType::Gray(8) => self.encode_gray(image, width, height, row_pad_size, 1)?,
-            color::ColorType::GrayA(8) => {
->>>>>>> 9aae0b0c
                 self.encode_gray(image, width, height, row_pad_size, 2)?
             }
             _ => {
